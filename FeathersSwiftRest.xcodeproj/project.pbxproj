// !$*UTF8*$!
{
	archiveVersion = 1;
	classes = {
	};
	objectVersion = 46;
	objects = {

/* Begin PBXBuildFile section */
		EA376A391ED48010001DEC50 /* Alamofire.framework in Frameworks */ = {isa = PBXBuildFile; fileRef = EA9DB8441ECC0D05007A1668 /* Alamofire.framework */; };
		EA376A3A1ED48010001DEC50 /* Feathers.framework in Frameworks */ = {isa = PBXBuildFile; fileRef = EA9DB8451ECC0D05007A1668 /* Feathers.framework */; };
		EA376A3B1ED48010001DEC50 /* Result.framework in Frameworks */ = {isa = PBXBuildFile; fileRef = EA9DB8461ECC0D05007A1668 /* Result.framework */; };
		EA376A3F1ED48010001DEC50 /* ReactiveSwift.framework in Frameworks */ = {isa = PBXBuildFile; fileRef = EA376A3D1ED48010001DEC50 /* ReactiveSwift.framework */; };
		EA376A401ED485CB001DEC50 /* Alamofire.framework in Frameworks */ = {isa = PBXBuildFile; fileRef = EA9DB8581ECC1156007A1668 /* Alamofire.framework */; };
		EA376A411ED485CB001DEC50 /* Feathers.framework in Frameworks */ = {isa = PBXBuildFile; fileRef = EA9DB85C1ECC115F007A1668 /* Feathers.framework */; };
		EA376A421ED485CB001DEC50 /* Result.framework in Frameworks */ = {isa = PBXBuildFile; fileRef = EA9DB8591ECC1156007A1668 /* Result.framework */; };
		EA376A461ED485CB001DEC50 /* ReactiveSwift.framework in Frameworks */ = {isa = PBXBuildFile; fileRef = EA376A441ED485CB001DEC50 /* ReactiveSwift.framework */; };
		EA376A471ED485DE001DEC50 /* Alamofire.framework in Frameworks */ = {isa = PBXBuildFile; fileRef = EA9DB8751ECC14FD007A1668 /* Alamofire.framework */; };
		EA376A481ED485DE001DEC50 /* Feathers.framework in Frameworks */ = {isa = PBXBuildFile; fileRef = EA9DB8761ECC14FD007A1668 /* Feathers.framework */; };
		EA376A491ED485DE001DEC50 /* Result.framework in Frameworks */ = {isa = PBXBuildFile; fileRef = EA9DB8771ECC14FD007A1668 /* Result.framework */; };
		EA376A4D1ED485DE001DEC50 /* ReactiveSwift.framework in Frameworks */ = {isa = PBXBuildFile; fileRef = EA376A4B1ED485DE001DEC50 /* ReactiveSwift.framework */; };
		EA376A4E1ED48642001DEC50 /* Alamofire.framework in Frameworks */ = {isa = PBXBuildFile; fileRef = EA9DB88B1ECC163B007A1668 /* Alamofire.framework */; };
		EA376A4F1ED48642001DEC50 /* Feathers.framework in Frameworks */ = {isa = PBXBuildFile; fileRef = EA9DB88C1ECC163B007A1668 /* Feathers.framework */; };
		EA376A501ED48642001DEC50 /* Result.framework in Frameworks */ = {isa = PBXBuildFile; fileRef = EA9DB88D1ECC163B007A1668 /* Result.framework */; };
		EA376A541ED48642001DEC50 /* ReactiveSwift.framework in Frameworks */ = {isa = PBXBuildFile; fileRef = EA376A521ED48642001DEC50 /* ReactiveSwift.framework */; };
		EA376A641ED48828001DEC50 /* Alamofire.framework.dSYM in CopyFiles */ = {isa = PBXBuildFile; fileRef = EA376A601ED48828001DEC50 /* Alamofire.framework.dSYM */; };
		EA376A651ED48828001DEC50 /* Feathers.framework.dSYM in CopyFiles */ = {isa = PBXBuildFile; fileRef = EA376A611ED48828001DEC50 /* Feathers.framework.dSYM */; };
		EA376A661ED48828001DEC50 /* ReactiveSwift.framework.dSYM in CopyFiles */ = {isa = PBXBuildFile; fileRef = EA376A621ED48828001DEC50 /* ReactiveSwift.framework.dSYM */; };
		EA376A671ED48828001DEC50 /* Result.framework.dSYM in CopyFiles */ = {isa = PBXBuildFile; fileRef = EA376A631ED48828001DEC50 /* Result.framework.dSYM */; };
		EA9DB8411ECC072D007A1668 /* RestProvider.swift in Sources */ = {isa = PBXBuildFile; fileRef = EA9DB8401ECC072D007A1668 /* RestProvider.swift */; };
		EA9DB8661ECC11C6007A1668 /* RestProvider.swift in Sources */ = {isa = PBXBuildFile; fileRef = EA9DB8401ECC072D007A1668 /* RestProvider.swift */; };
		EA9DB8741ECC14C3007A1668 /* RestProvider.swift in Sources */ = {isa = PBXBuildFile; fileRef = EA9DB8401ECC072D007A1668 /* RestProvider.swift */; };
		EA9DB8891ECC15E4007A1668 /* RestProvider.swift in Sources */ = {isa = PBXBuildFile; fileRef = EA9DB8401ECC072D007A1668 /* RestProvider.swift */; };
		EAC0E8B11ECC04E700B0AE86 /* FeathersSwiftRest.h in Headers */ = {isa = PBXBuildFile; fileRef = EAC0E8AF1ECC04E700B0AE86 /* FeathersSwiftRest.h */; settings = {ATTRIBUTES = (Public, ); }; };
		F25638C4224BA3CE00A190FD /* PropertySubquerySet.swift in Sources */ = {isa = PBXBuildFile; fileRef = F25638C3224BA3CE00A190FD /* PropertySubquerySet.swift */; };
		F25638C5224BA3CE00A190FD /* PropertySubquerySet.swift in Sources */ = {isa = PBXBuildFile; fileRef = F25638C3224BA3CE00A190FD /* PropertySubquerySet.swift */; };
		F25638C6224BA3CE00A190FD /* PropertySubquerySet.swift in Sources */ = {isa = PBXBuildFile; fileRef = F25638C3224BA3CE00A190FD /* PropertySubquerySet.swift */; };
		F25638C7224BA3CE00A190FD /* PropertySubquerySet.swift in Sources */ = {isa = PBXBuildFile; fileRef = F25638C3224BA3CE00A190FD /* PropertySubquerySet.swift */; };
		F2CD2B2F229D8E3A0070AEF4 /* RestProviderAnalyticsDelegate.swift in Sources */ = {isa = PBXBuildFile; fileRef = F2CD2B2E229D8E3A0070AEF4 /* RestProviderAnalyticsDelegate.swift */; };
		F2CD2B30229D8E3A0070AEF4 /* RestProviderAnalyticsDelegate.swift in Sources */ = {isa = PBXBuildFile; fileRef = F2CD2B2E229D8E3A0070AEF4 /* RestProviderAnalyticsDelegate.swift */; };
		F2CD2B31229D8E3A0070AEF4 /* RestProviderAnalyticsDelegate.swift in Sources */ = {isa = PBXBuildFile; fileRef = F2CD2B2E229D8E3A0070AEF4 /* RestProviderAnalyticsDelegate.swift */; };
		F2CD2B32229D8E3A0070AEF4 /* RestProviderAnalyticsDelegate.swift in Sources */ = {isa = PBXBuildFile; fileRef = F2CD2B2E229D8E3A0070AEF4 /* RestProviderAnalyticsDelegate.swift */; };
/* End PBXBuildFile section */

/* Begin PBXCopyFilesBuildPhase section */
		EA376A561ED486F4001DEC50 /* CopyFiles */ = {
			isa = PBXCopyFilesBuildPhase;
			buildActionMask = 2147483647;
			dstPath = "";
			dstSubfolderSpec = 16;
			files = (
				EA376A641ED48828001DEC50 /* Alamofire.framework.dSYM in CopyFiles */,
				EA376A651ED48828001DEC50 /* Feathers.framework.dSYM in CopyFiles */,
				EA376A661ED48828001DEC50 /* ReactiveSwift.framework.dSYM in CopyFiles */,
				EA376A671ED48828001DEC50 /* Result.framework.dSYM in CopyFiles */,
			);
			runOnlyForDeploymentPostprocessing = 0;
		};
/* End PBXCopyFilesBuildPhase section */

/* Begin PBXFileReference section */
		EA376A3C1ED48010001DEC50 /* KeychainSwift.framework */ = {isa = PBXFileReference; lastKnownFileType = wrapper.framework; name = KeychainSwift.framework; path = Carthage/Build/iOS/KeychainSwift.framework; sourceTree = "<group>"; };
		EA376A3D1ED48010001DEC50 /* ReactiveSwift.framework */ = {isa = PBXFileReference; lastKnownFileType = wrapper.framework; name = ReactiveSwift.framework; path = Carthage/Build/iOS/ReactiveSwift.framework; sourceTree = "<group>"; };
		EA376A431ED485CB001DEC50 /* KeychainSwift.framework */ = {isa = PBXFileReference; lastKnownFileType = wrapper.framework; name = KeychainSwift.framework; path = Carthage/Build/Mac/KeychainSwift.framework; sourceTree = "<group>"; };
		EA376A441ED485CB001DEC50 /* ReactiveSwift.framework */ = {isa = PBXFileReference; lastKnownFileType = wrapper.framework; name = ReactiveSwift.framework; path = Carthage/Build/Mac/ReactiveSwift.framework; sourceTree = "<group>"; };
		EA376A4A1ED485DE001DEC50 /* KeychainSwift.framework */ = {isa = PBXFileReference; lastKnownFileType = wrapper.framework; name = KeychainSwift.framework; path = Carthage/Build/tvOS/KeychainSwift.framework; sourceTree = "<group>"; };
		EA376A4B1ED485DE001DEC50 /* ReactiveSwift.framework */ = {isa = PBXFileReference; lastKnownFileType = wrapper.framework; name = ReactiveSwift.framework; path = Carthage/Build/tvOS/ReactiveSwift.framework; sourceTree = "<group>"; };
		EA376A511ED48642001DEC50 /* KeychainSwift.framework */ = {isa = PBXFileReference; lastKnownFileType = wrapper.framework; name = KeychainSwift.framework; path = Carthage/Build/watchOS/KeychainSwift.framework; sourceTree = "<group>"; };
		EA376A521ED48642001DEC50 /* ReactiveSwift.framework */ = {isa = PBXFileReference; lastKnownFileType = wrapper.framework; name = ReactiveSwift.framework; path = Carthage/Build/watchOS/ReactiveSwift.framework; sourceTree = "<group>"; };
		EA376A601ED48828001DEC50 /* Alamofire.framework.dSYM */ = {isa = PBXFileReference; lastKnownFileType = wrapper.dsym; name = Alamofire.framework.dSYM; path = Carthage/Build/Mac/Alamofire.framework.dSYM; sourceTree = "<group>"; };
		EA376A611ED48828001DEC50 /* Feathers.framework.dSYM */ = {isa = PBXFileReference; lastKnownFileType = wrapper.dsym; name = Feathers.framework.dSYM; path = Carthage/Build/Mac/Feathers.framework.dSYM; sourceTree = "<group>"; };
		EA376A621ED48828001DEC50 /* ReactiveSwift.framework.dSYM */ = {isa = PBXFileReference; lastKnownFileType = wrapper.dsym; name = ReactiveSwift.framework.dSYM; path = Carthage/Build/Mac/ReactiveSwift.framework.dSYM; sourceTree = "<group>"; };
		EA376A631ED48828001DEC50 /* Result.framework.dSYM */ = {isa = PBXFileReference; lastKnownFileType = wrapper.dsym; name = Result.framework.dSYM; path = Carthage/Build/Mac/Result.framework.dSYM; sourceTree = "<group>"; };
		EA9DB8401ECC072D007A1668 /* RestProvider.swift */ = {isa = PBXFileReference; fileEncoding = 4; lastKnownFileType = sourcecode.swift; name = RestProvider.swift; path = Core/RestProvider.swift; sourceTree = "<group>"; };
		EA9DB8441ECC0D05007A1668 /* Alamofire.framework */ = {isa = PBXFileReference; lastKnownFileType = wrapper.framework; name = Alamofire.framework; path = Carthage/Build/iOS/Alamofire.framework; sourceTree = "<group>"; };
		EA9DB8451ECC0D05007A1668 /* Feathers.framework */ = {isa = PBXFileReference; lastKnownFileType = wrapper.framework; name = Feathers.framework; path = Carthage/Build/iOS/Feathers.framework; sourceTree = "<group>"; };
		EA9DB8461ECC0D05007A1668 /* Result.framework */ = {isa = PBXFileReference; lastKnownFileType = wrapper.framework; name = Result.framework; path = Carthage/Build/iOS/Result.framework; sourceTree = "<group>"; };
		EA9DB8501ECC10B9007A1668 /* FeathersSwiftRest.framework */ = {isa = PBXFileReference; explicitFileType = wrapper.framework; includeInIndex = 0; path = FeathersSwiftRest.framework; sourceTree = BUILT_PRODUCTS_DIR; };
		EA9DB8581ECC1156007A1668 /* Alamofire.framework */ = {isa = PBXFileReference; lastKnownFileType = wrapper.framework; name = Alamofire.framework; path = Carthage/Build/Mac/Alamofire.framework; sourceTree = "<group>"; };
		EA9DB8591ECC1156007A1668 /* Result.framework */ = {isa = PBXFileReference; lastKnownFileType = wrapper.framework; name = Result.framework; path = Carthage/Build/Mac/Result.framework; sourceTree = "<group>"; };
		EA9DB85C1ECC115F007A1668 /* Feathers.framework */ = {isa = PBXFileReference; lastKnownFileType = wrapper.framework; name = Feathers.framework; path = Carthage/Build/Mac/Feathers.framework; sourceTree = "<group>"; };
		EA9DB8601ECC11B8007A1668 /* Alamofire.framework.dSYM */ = {isa = PBXFileReference; lastKnownFileType = wrapper.dsym; name = Alamofire.framework.dSYM; path = Carthage/Build/Mac/Alamofire.framework.dSYM; sourceTree = "<group>"; };
		EA9DB8611ECC11B8007A1668 /* Feathers.framework.dSYM */ = {isa = PBXFileReference; lastKnownFileType = wrapper.dsym; name = Feathers.framework.dSYM; path = Carthage/Build/Mac/Feathers.framework.dSYM; sourceTree = "<group>"; };
		EA9DB8621ECC11B8007A1668 /* Result.framework.dSYM */ = {isa = PBXFileReference; lastKnownFileType = wrapper.dsym; name = Result.framework.dSYM; path = Carthage/Build/Mac/Result.framework.dSYM; sourceTree = "<group>"; };
		EA9DB86C1ECC1481007A1668 /* FeathersSwiftRest.framework */ = {isa = PBXFileReference; explicitFileType = wrapper.framework; includeInIndex = 0; path = FeathersSwiftRest.framework; sourceTree = BUILT_PRODUCTS_DIR; };
		EA9DB8751ECC14FD007A1668 /* Alamofire.framework */ = {isa = PBXFileReference; lastKnownFileType = wrapper.framework; name = Alamofire.framework; path = Carthage/Build/tvOS/Alamofire.framework; sourceTree = "<group>"; };
		EA9DB8761ECC14FD007A1668 /* Feathers.framework */ = {isa = PBXFileReference; lastKnownFileType = wrapper.framework; name = Feathers.framework; path = Carthage/Build/tvOS/Feathers.framework; sourceTree = "<group>"; };
		EA9DB8771ECC14FD007A1668 /* Result.framework */ = {isa = PBXFileReference; lastKnownFileType = wrapper.framework; name = Result.framework; path = Carthage/Build/tvOS/Result.framework; sourceTree = "<group>"; };
		EA9DB8811ECC15A3007A1668 /* FeathersSwiftRest.framework */ = {isa = PBXFileReference; explicitFileType = wrapper.framework; includeInIndex = 0; path = FeathersSwiftRest.framework; sourceTree = BUILT_PRODUCTS_DIR; };
		EA9DB88B1ECC163B007A1668 /* Alamofire.framework */ = {isa = PBXFileReference; lastKnownFileType = wrapper.framework; name = Alamofire.framework; path = Carthage/Build/watchOS/Alamofire.framework; sourceTree = "<group>"; };
		EA9DB88C1ECC163B007A1668 /* Feathers.framework */ = {isa = PBXFileReference; lastKnownFileType = wrapper.framework; name = Feathers.framework; path = Carthage/Build/watchOS/Feathers.framework; sourceTree = "<group>"; };
		EA9DB88D1ECC163B007A1668 /* Result.framework */ = {isa = PBXFileReference; lastKnownFileType = wrapper.framework; name = Result.framework; path = Carthage/Build/watchOS/Result.framework; sourceTree = "<group>"; };
		EAC0E8AC1ECC04E700B0AE86 /* FeathersSwiftRest.framework */ = {isa = PBXFileReference; explicitFileType = wrapper.framework; includeInIndex = 0; path = FeathersSwiftRest.framework; sourceTree = BUILT_PRODUCTS_DIR; };
		EAC0E8AF1ECC04E700B0AE86 /* FeathersSwiftRest.h */ = {isa = PBXFileReference; lastKnownFileType = sourcecode.c.h; path = FeathersSwiftRest.h; sourceTree = "<group>"; };
		EAC0E8B01ECC04E700B0AE86 /* Info.plist */ = {isa = PBXFileReference; lastKnownFileType = text.plist.xml; path = Info.plist; sourceTree = "<group>"; };
		F25638C3224BA3CE00A190FD /* PropertySubquerySet.swift */ = {isa = PBXFileReference; fileEncoding = 4; lastKnownFileType = sourcecode.swift; name = PropertySubquerySet.swift; path = Core/PropertySubquerySet.swift; sourceTree = "<group>"; };
		F2CD2B2E229D8E3A0070AEF4 /* RestProviderAnalyticsDelegate.swift */ = {isa = PBXFileReference; lastKnownFileType = sourcecode.swift; path = RestProviderAnalyticsDelegate.swift; sourceTree = "<group>"; };
/* End PBXFileReference section */

/* Begin PBXFrameworksBuildPhase section */
		EA9DB84C1ECC10B9007A1668 /* Frameworks */ = {
			isa = PBXFrameworksBuildPhase;
			buildActionMask = 2147483647;
			files = (
				EA376A461ED485CB001DEC50 /* ReactiveSwift.framework in Frameworks */,
				EA376A401ED485CB001DEC50 /* Alamofire.framework in Frameworks */,
				EA376A411ED485CB001DEC50 /* Feathers.framework in Frameworks */,
				EA376A421ED485CB001DEC50 /* Result.framework in Frameworks */,
			);
			runOnlyForDeploymentPostprocessing = 0;
		};
		EA9DB8681ECC1481007A1668 /* Frameworks */ = {
			isa = PBXFrameworksBuildPhase;
			buildActionMask = 2147483647;
			files = (
				EA376A4D1ED485DE001DEC50 /* ReactiveSwift.framework in Frameworks */,
				EA376A471ED485DE001DEC50 /* Alamofire.framework in Frameworks */,
				EA376A481ED485DE001DEC50 /* Feathers.framework in Frameworks */,
				EA376A491ED485DE001DEC50 /* Result.framework in Frameworks */,
			);
			runOnlyForDeploymentPostprocessing = 0;
		};
		EA9DB87D1ECC15A3007A1668 /* Frameworks */ = {
			isa = PBXFrameworksBuildPhase;
			buildActionMask = 2147483647;
			files = (
				EA376A541ED48642001DEC50 /* ReactiveSwift.framework in Frameworks */,
				EA376A4E1ED48642001DEC50 /* Alamofire.framework in Frameworks */,
				EA376A4F1ED48642001DEC50 /* Feathers.framework in Frameworks */,
				EA376A501ED48642001DEC50 /* Result.framework in Frameworks */,
			);
			runOnlyForDeploymentPostprocessing = 0;
		};
		EAC0E8A81ECC04E700B0AE86 /* Frameworks */ = {
			isa = PBXFrameworksBuildPhase;
			buildActionMask = 2147483647;
			files = (
				EA376A3F1ED48010001DEC50 /* ReactiveSwift.framework in Frameworks */,
				EA376A391ED48010001DEC50 /* Alamofire.framework in Frameworks */,
				EA376A3A1ED48010001DEC50 /* Feathers.framework in Frameworks */,
				EA376A3B1ED48010001DEC50 /* Result.framework in Frameworks */,
			);
			runOnlyForDeploymentPostprocessing = 0;
		};
/* End PBXFrameworksBuildPhase section */

/* Begin PBXGroup section */
		EA9DB8421ECC0737007A1668 /* Core */ = {
			isa = PBXGroup;
			children = (
				F25638C3224BA3CE00A190FD /* PropertySubquerySet.swift */,
				EA9DB8401ECC072D007A1668 /* RestProvider.swift */,
				F2CD2B2E229D8E3A0070AEF4 /* RestProviderAnalyticsDelegate.swift */,
			);
			name = Core;
			sourceTree = "<group>";
		};
		EA9DB8431ECC0D05007A1668 /* Frameworks */ = {
			isa = PBXGroup;
			children = (
				EA376A601ED48828001DEC50 /* Alamofire.framework.dSYM */,
				EA376A611ED48828001DEC50 /* Feathers.framework.dSYM */,
				EA376A621ED48828001DEC50 /* ReactiveSwift.framework.dSYM */,
				EA376A631ED48828001DEC50 /* Result.framework.dSYM */,
				EA376A511ED48642001DEC50 /* KeychainSwift.framework */,
				EA376A521ED48642001DEC50 /* ReactiveSwift.framework */,
				EA376A4A1ED485DE001DEC50 /* KeychainSwift.framework */,
				EA376A4B1ED485DE001DEC50 /* ReactiveSwift.framework */,
				EA376A431ED485CB001DEC50 /* KeychainSwift.framework */,
				EA376A441ED485CB001DEC50 /* ReactiveSwift.framework */,
				EA376A3C1ED48010001DEC50 /* KeychainSwift.framework */,
				EA376A3D1ED48010001DEC50 /* ReactiveSwift.framework */,
				EA9DB88B1ECC163B007A1668 /* Alamofire.framework */,
				EA9DB88C1ECC163B007A1668 /* Feathers.framework */,
				EA9DB88D1ECC163B007A1668 /* Result.framework */,
				EA9DB8751ECC14FD007A1668 /* Alamofire.framework */,
				EA9DB8761ECC14FD007A1668 /* Feathers.framework */,
				EA9DB8771ECC14FD007A1668 /* Result.framework */,
				EA9DB8601ECC11B8007A1668 /* Alamofire.framework.dSYM */,
				EA9DB8611ECC11B8007A1668 /* Feathers.framework.dSYM */,
				EA9DB8621ECC11B8007A1668 /* Result.framework.dSYM */,
				EA9DB85C1ECC115F007A1668 /* Feathers.framework */,
				EA9DB8581ECC1156007A1668 /* Alamofire.framework */,
				EA9DB8591ECC1156007A1668 /* Result.framework */,
				EA9DB8441ECC0D05007A1668 /* Alamofire.framework */,
				EA9DB8451ECC0D05007A1668 /* Feathers.framework */,
				EA9DB8461ECC0D05007A1668 /* Result.framework */,
			);
			name = Frameworks;
			sourceTree = "<group>";
		};
		EAC0E8A21ECC04E700B0AE86 = {
			isa = PBXGroup;
			children = (
				EAC0E8AE1ECC04E700B0AE86 /* FeathersSwiftRest */,
				EAC0E8AD1ECC04E700B0AE86 /* Products */,
				EA9DB8431ECC0D05007A1668 /* Frameworks */,
			);
			sourceTree = "<group>";
		};
		EAC0E8AD1ECC04E700B0AE86 /* Products */ = {
			isa = PBXGroup;
			children = (
				EAC0E8AC1ECC04E700B0AE86 /* FeathersSwiftRest.framework */,
				EA9DB8501ECC10B9007A1668 /* FeathersSwiftRest.framework */,
				EA9DB86C1ECC1481007A1668 /* FeathersSwiftRest.framework */,
				EA9DB8811ECC15A3007A1668 /* FeathersSwiftRest.framework */,
			);
			name = Products;
			sourceTree = "<group>";
		};
		EAC0E8AE1ECC04E700B0AE86 /* FeathersSwiftRest */ = {
			isa = PBXGroup;
			children = (
				EA9DB8421ECC0737007A1668 /* Core */,
				EAC0E8AF1ECC04E700B0AE86 /* FeathersSwiftRest.h */,
				EAC0E8B01ECC04E700B0AE86 /* Info.plist */,
			);
			path = FeathersSwiftRest;
			sourceTree = "<group>";
		};
/* End PBXGroup section */

/* Begin PBXHeadersBuildPhase section */
		EA9DB84D1ECC10B9007A1668 /* Headers */ = {
			isa = PBXHeadersBuildPhase;
			buildActionMask = 2147483647;
			files = (
			);
			runOnlyForDeploymentPostprocessing = 0;
		};
		EA9DB8691ECC1481007A1668 /* Headers */ = {
			isa = PBXHeadersBuildPhase;
			buildActionMask = 2147483647;
			files = (
			);
			runOnlyForDeploymentPostprocessing = 0;
		};
		EA9DB87E1ECC15A3007A1668 /* Headers */ = {
			isa = PBXHeadersBuildPhase;
			buildActionMask = 2147483647;
			files = (
			);
			runOnlyForDeploymentPostprocessing = 0;
		};
		EAC0E8A91ECC04E700B0AE86 /* Headers */ = {
			isa = PBXHeadersBuildPhase;
			buildActionMask = 2147483647;
			files = (
				EAC0E8B11ECC04E700B0AE86 /* FeathersSwiftRest.h in Headers */,
			);
			runOnlyForDeploymentPostprocessing = 0;
		};
/* End PBXHeadersBuildPhase section */

/* Begin PBXNativeTarget section */
		EA9DB84F1ECC10B9007A1668 /* FeathersSwiftRest-macOS */ = {
			isa = PBXNativeTarget;
			buildConfigurationList = EA9DB8551ECC10BA007A1668 /* Build configuration list for PBXNativeTarget "FeathersSwiftRest-macOS" */;
			buildPhases = (
				EA9DB84B1ECC10B9007A1668 /* Sources */,
				EA9DB84C1ECC10B9007A1668 /* Frameworks */,
				EA9DB84D1ECC10B9007A1668 /* Headers */,
				EA9DB84E1ECC10B9007A1668 /* Resources */,
				EA376A571ED486FA001DEC50 /* ShellScript */,
				EA376A561ED486F4001DEC50 /* CopyFiles */,
			);
			buildRules = (
			);
			dependencies = (
			);
			name = "FeathersSwiftRest-macOS";
			productName = "FeathersSwiftRest-macOS";
			productReference = EA9DB8501ECC10B9007A1668 /* FeathersSwiftRest.framework */;
			productType = "com.apple.product-type.framework";
		};
		EA9DB86B1ECC1481007A1668 /* FeathersSwiftRest-tvOS */ = {
			isa = PBXNativeTarget;
			buildConfigurationList = EA9DB8711ECC1482007A1668 /* Build configuration list for PBXNativeTarget "FeathersSwiftRest-tvOS" */;
			buildPhases = (
				EA9DB8671ECC1481007A1668 /* Sources */,
				EA9DB8681ECC1481007A1668 /* Frameworks */,
				EA9DB8691ECC1481007A1668 /* Headers */,
				EA9DB86A1ECC1481007A1668 /* Resources */,
				EA376A681ED4883F001DEC50 /* ShellScript */,
			);
			buildRules = (
			);
			dependencies = (
			);
			name = "FeathersSwiftRest-tvOS";
			productName = "FeathersSwiftRest-tvOS";
			productReference = EA9DB86C1ECC1481007A1668 /* FeathersSwiftRest.framework */;
			productType = "com.apple.product-type.framework";
		};
		EA9DB8801ECC15A3007A1668 /* FeathersSwiftRest-watchOS */ = {
			isa = PBXNativeTarget;
			buildConfigurationList = EA9DB8861ECC15A3007A1668 /* Build configuration list for PBXNativeTarget "FeathersSwiftRest-watchOS" */;
			buildPhases = (
				EA9DB87C1ECC15A3007A1668 /* Sources */,
				EA9DB87D1ECC15A3007A1668 /* Frameworks */,
				EA9DB87E1ECC15A3007A1668 /* Headers */,
				EA9DB87F1ECC15A3007A1668 /* Resources */,
				EA376A6A1ED4887F001DEC50 /* ShellScript */,
			);
			buildRules = (
			);
			dependencies = (
			);
			name = "FeathersSwiftRest-watchOS";
			productName = "FeathersSwiftRest-watchOS";
			productReference = EA9DB8811ECC15A3007A1668 /* FeathersSwiftRest.framework */;
			productType = "com.apple.product-type.framework";
		};
		EAC0E8AB1ECC04E700B0AE86 /* FeathersSwiftRest-iOS */ = {
			isa = PBXNativeTarget;
			buildConfigurationList = EAC0E8B41ECC04E700B0AE86 /* Build configuration list for PBXNativeTarget "FeathersSwiftRest-iOS" */;
			buildPhases = (
				EAC0E8A71ECC04E700B0AE86 /* Sources */,
				EAC0E8A81ECC04E700B0AE86 /* Frameworks */,
				EAC0E8A91ECC04E700B0AE86 /* Headers */,
				EAC0E8AA1ECC04E700B0AE86 /* Resources */,
			);
			buildRules = (
			);
			dependencies = (
			);
			name = "FeathersSwiftRest-iOS";
			productName = FeathersSwiftRest;
			productReference = EAC0E8AC1ECC04E700B0AE86 /* FeathersSwiftRest.framework */;
			productType = "com.apple.product-type.framework";
		};
/* End PBXNativeTarget section */

/* Begin PBXProject section */
		EAC0E8A31ECC04E700B0AE86 /* Project object */ = {
			isa = PBXProject;
			attributes = {
<<<<<<< HEAD
				LastUpgradeCheck = 0920;
=======
				LastUpgradeCheck = 1020;
>>>>>>> 01a895cb
				ORGANIZATIONNAME = FeathersJS;
				TargetAttributes = {
					EA9DB84F1ECC10B9007A1668 = {
						CreatedOnToolsVersion = 8.3.2;
						LastSwiftMigration = 0920;
						ProvisioningStyle = Automatic;
					};
					EA9DB86B1ECC1481007A1668 = {
						CreatedOnToolsVersion = 8.3.2;
						LastSwiftMigration = 0920;
						ProvisioningStyle = Automatic;
					};
					EA9DB8801ECC15A3007A1668 = {
						CreatedOnToolsVersion = 8.3.2;
						LastSwiftMigration = 0920;
						ProvisioningStyle = Automatic;
					};
					EAC0E8AB1ECC04E700B0AE86 = {
						CreatedOnToolsVersion = 8.3.2;
						LastSwiftMigration = 0920;
						ProvisioningStyle = Automatic;
					};
				};
			};
			buildConfigurationList = EAC0E8A61ECC04E700B0AE86 /* Build configuration list for PBXProject "FeathersSwiftRest" */;
			compatibilityVersion = "Xcode 3.2";
			developmentRegion = en;
			hasScannedForEncodings = 0;
			knownRegions = (
				en,
				Base,
			);
			mainGroup = EAC0E8A21ECC04E700B0AE86;
			productRefGroup = EAC0E8AD1ECC04E700B0AE86 /* Products */;
			projectDirPath = "";
			projectRoot = "";
			targets = (
				EAC0E8AB1ECC04E700B0AE86 /* FeathersSwiftRest-iOS */,
				EA9DB84F1ECC10B9007A1668 /* FeathersSwiftRest-macOS */,
				EA9DB86B1ECC1481007A1668 /* FeathersSwiftRest-tvOS */,
				EA9DB8801ECC15A3007A1668 /* FeathersSwiftRest-watchOS */,
			);
		};
/* End PBXProject section */

/* Begin PBXResourcesBuildPhase section */
		EA9DB84E1ECC10B9007A1668 /* Resources */ = {
			isa = PBXResourcesBuildPhase;
			buildActionMask = 2147483647;
			files = (
			);
			runOnlyForDeploymentPostprocessing = 0;
		};
		EA9DB86A1ECC1481007A1668 /* Resources */ = {
			isa = PBXResourcesBuildPhase;
			buildActionMask = 2147483647;
			files = (
			);
			runOnlyForDeploymentPostprocessing = 0;
		};
		EA9DB87F1ECC15A3007A1668 /* Resources */ = {
			isa = PBXResourcesBuildPhase;
			buildActionMask = 2147483647;
			files = (
			);
			runOnlyForDeploymentPostprocessing = 0;
		};
		EAC0E8AA1ECC04E700B0AE86 /* Resources */ = {
			isa = PBXResourcesBuildPhase;
			buildActionMask = 2147483647;
			files = (
			);
			runOnlyForDeploymentPostprocessing = 0;
		};
/* End PBXResourcesBuildPhase section */

/* Begin PBXShellScriptBuildPhase section */
		EA376A571ED486FA001DEC50 /* ShellScript */ = {
			isa = PBXShellScriptBuildPhase;
			buildActionMask = 2147483647;
			files = (
			);
			inputPaths = (
				"$(SRCROOT)/Carthage/Build/Mac/Alamofire.framework",
				"$(SRCROOT)/Carthage/Build/Mac/Result.framework",
				"$(SRCROOT)/Carthage/Build/Mac/ReactiveSwift.framework",
				"$(SRCROOT)/Carthage/Build/Mac/Feathers.framework",
			);
			outputPaths = (
			);
			runOnlyForDeploymentPostprocessing = 0;
			shellPath = /bin/sh;
			shellScript = "/usr/local/bin/carthage copy-frameworks";
		};
		EA376A681ED4883F001DEC50 /* ShellScript */ = {
			isa = PBXShellScriptBuildPhase;
			buildActionMask = 2147483647;
			files = (
			);
			inputPaths = (
				"$(SRCROOT)/Carthage/Build/tvOS/Alamofire.framework",
				"$(SRCROOT)/Carthage/Build/tvOS/Result.framework",
				"$(SRCROOT)/Carthage/Build/tvOS/ReactiveSwift.framework",
				"$(SRCROOT)/Carthage/Build/tvOS/Feathers.framework",
			);
			outputPaths = (
			);
			runOnlyForDeploymentPostprocessing = 0;
			shellPath = /bin/sh;
			shellScript = "/usr/local/bin/carthage copy-frameworks";
		};
		EA376A6A1ED4887F001DEC50 /* ShellScript */ = {
			isa = PBXShellScriptBuildPhase;
			buildActionMask = 2147483647;
			files = (
			);
			inputPaths = (
				"$(SRCROOT)/Carthage/Build/watchOS/Alamofire.framework",
				"$(SRCROOT)/Carthage/Build/watchOS/Result.framework",
				"$(SRCROOT)/Carthage/Build/watchOS/ReactiveSwift.framework",
				"$(SRCROOT)/Carthage/Build/watchOS/Feathers.framework",
			);
			outputPaths = (
			);
			runOnlyForDeploymentPostprocessing = 0;
			shellPath = /bin/sh;
			shellScript = "/usr/local/bin/carthage copy-frameworks";
		};
/* End PBXShellScriptBuildPhase section */

/* Begin PBXSourcesBuildPhase section */
		EA9DB84B1ECC10B9007A1668 /* Sources */ = {
			isa = PBXSourcesBuildPhase;
			buildActionMask = 2147483647;
			files = (
				EA9DB8661ECC11C6007A1668 /* RestProvider.swift in Sources */,
				F2CD2B30229D8E3A0070AEF4 /* RestProviderAnalyticsDelegate.swift in Sources */,
				F25638C5224BA3CE00A190FD /* PropertySubquerySet.swift in Sources */,
			);
			runOnlyForDeploymentPostprocessing = 0;
		};
		EA9DB8671ECC1481007A1668 /* Sources */ = {
			isa = PBXSourcesBuildPhase;
			buildActionMask = 2147483647;
			files = (
				EA9DB8741ECC14C3007A1668 /* RestProvider.swift in Sources */,
				F2CD2B31229D8E3A0070AEF4 /* RestProviderAnalyticsDelegate.swift in Sources */,
				F25638C6224BA3CE00A190FD /* PropertySubquerySet.swift in Sources */,
			);
			runOnlyForDeploymentPostprocessing = 0;
		};
		EA9DB87C1ECC15A3007A1668 /* Sources */ = {
			isa = PBXSourcesBuildPhase;
			buildActionMask = 2147483647;
			files = (
				EA9DB8891ECC15E4007A1668 /* RestProvider.swift in Sources */,
				F2CD2B32229D8E3A0070AEF4 /* RestProviderAnalyticsDelegate.swift in Sources */,
				F25638C7224BA3CE00A190FD /* PropertySubquerySet.swift in Sources */,
			);
			runOnlyForDeploymentPostprocessing = 0;
		};
		EAC0E8A71ECC04E700B0AE86 /* Sources */ = {
			isa = PBXSourcesBuildPhase;
			buildActionMask = 2147483647;
			files = (
				EA9DB8411ECC072D007A1668 /* RestProvider.swift in Sources */,
				F2CD2B2F229D8E3A0070AEF4 /* RestProviderAnalyticsDelegate.swift in Sources */,
				F25638C4224BA3CE00A190FD /* PropertySubquerySet.swift in Sources */,
			);
			runOnlyForDeploymentPostprocessing = 0;
		};
/* End PBXSourcesBuildPhase section */

/* Begin XCBuildConfiguration section */
		EA9DB8561ECC10BA007A1668 /* Debug */ = {
			isa = XCBuildConfiguration;
			buildSettings = {
				CODE_SIGN_IDENTITY = "";
				COMBINE_HIDPI_IMAGES = YES;
				DEFINES_MODULE = YES;
				DEVELOPMENT_TEAM = "";
				DYLIB_COMPATIBILITY_VERSION = 1;
				DYLIB_CURRENT_VERSION = 1;
				DYLIB_INSTALL_NAME_BASE = "@rpath";
				FRAMEWORK_SEARCH_PATHS = (
					"$(inherited)",
					"$(PROJECT_DIR)/Carthage/Build/Mac",
				);
				FRAMEWORK_VERSION = A;
				INFOPLIST_FILE = FeathersSwiftRest/Info.plist;
				INSTALL_PATH = "$(LOCAL_LIBRARY_DIR)/Frameworks";
				IPHONEOS_DEPLOYMENT_TARGET = 8.0;
				LD_RUNPATH_SEARCH_PATHS = "$(inherited) @executable_path/../Frameworks @loader_path/Frameworks";
				MACOSX_DEPLOYMENT_TARGET = 10.10;
				PRODUCT_BUNDLE_IDENTIFIER = "com.feathersjs.FeathersSwiftRest-macOS";
				PRODUCT_NAME = FeathersSwiftRest;
				PROVISIONING_PROFILE_SPECIFIER = "";
				SDKROOT = macosx;
				SKIP_INSTALL = YES;
				SWIFT_SWIFT3_OBJC_INFERENCE = Off;
<<<<<<< HEAD
				SWIFT_VERSION = 4.0;
=======
				SWIFT_VERSION = 5.0;
>>>>>>> 01a895cb
				TVOS_DEPLOYMENT_TARGET = 9.0;
				WATCHOS_DEPLOYMENT_TARGET = 2.0;
			};
			name = Debug;
		};
		EA9DB8571ECC10BA007A1668 /* Release */ = {
			isa = XCBuildConfiguration;
			buildSettings = {
				CODE_SIGN_IDENTITY = "";
				COMBINE_HIDPI_IMAGES = YES;
				DEFINES_MODULE = YES;
				DEVELOPMENT_TEAM = "";
				DYLIB_COMPATIBILITY_VERSION = 1;
				DYLIB_CURRENT_VERSION = 1;
				DYLIB_INSTALL_NAME_BASE = "@rpath";
				FRAMEWORK_SEARCH_PATHS = (
					"$(inherited)",
					"$(PROJECT_DIR)/Carthage/Build/Mac",
				);
				FRAMEWORK_VERSION = A;
				INFOPLIST_FILE = FeathersSwiftRest/Info.plist;
				INSTALL_PATH = "$(LOCAL_LIBRARY_DIR)/Frameworks";
				IPHONEOS_DEPLOYMENT_TARGET = 8.0;
				LD_RUNPATH_SEARCH_PATHS = "$(inherited) @executable_path/../Frameworks @loader_path/Frameworks";
				MACOSX_DEPLOYMENT_TARGET = 10.10;
				PRODUCT_BUNDLE_IDENTIFIER = "com.feathersjs.FeathersSwiftRest-macOS";
				PRODUCT_NAME = FeathersSwiftRest;
				PROVISIONING_PROFILE_SPECIFIER = "";
				SDKROOT = macosx;
				SKIP_INSTALL = YES;
				SWIFT_SWIFT3_OBJC_INFERENCE = Off;
<<<<<<< HEAD
				SWIFT_VERSION = 4.0;
=======
				SWIFT_VERSION = 5.0;
>>>>>>> 01a895cb
				TVOS_DEPLOYMENT_TARGET = 9.0;
				WATCHOS_DEPLOYMENT_TARGET = 2.0;
			};
			name = Release;
		};
		EA9DB8721ECC1482007A1668 /* Debug */ = {
			isa = XCBuildConfiguration;
			buildSettings = {
				CODE_SIGN_IDENTITY = "";
				DEFINES_MODULE = YES;
				DYLIB_COMPATIBILITY_VERSION = 1;
				DYLIB_CURRENT_VERSION = 1;
				DYLIB_INSTALL_NAME_BASE = "@rpath";
				FRAMEWORK_SEARCH_PATHS = (
					"$(inherited)",
					"$(PROJECT_DIR)/Carthage/Build/tvOS",
				);
				GCC_TREAT_WARNINGS_AS_ERRORS = YES;
				INFOPLIST_FILE = FeathersSwiftRest/Info.plist;
				INSTALL_PATH = "$(LOCAL_LIBRARY_DIR)/Frameworks";
				IPHONEOS_DEPLOYMENT_TARGET = 8.0;
				LD_RUNPATH_SEARCH_PATHS = "$(inherited) @executable_path/Frameworks @loader_path/Frameworks";
				MACOSX_DEPLOYMENT_TARGET = 10.10;
				PRODUCT_BUNDLE_IDENTIFIER = "com.feathersjs.FeathersSwiftRest-tvOS";
				PRODUCT_NAME = FeathersSwiftRest;
				SDKROOT = appletvos;
				SKIP_INSTALL = YES;
				SWIFT_SWIFT3_OBJC_INFERENCE = Off;
<<<<<<< HEAD
				SWIFT_VERSION = 4.0;
=======
				SWIFT_VERSION = 5.0;
>>>>>>> 01a895cb
				TARGETED_DEVICE_FAMILY = 3;
				TVOS_DEPLOYMENT_TARGET = 9.0;
				WATCHOS_DEPLOYMENT_TARGET = 2.0;
			};
			name = Debug;
		};
		EA9DB8731ECC1482007A1668 /* Release */ = {
			isa = XCBuildConfiguration;
			buildSettings = {
				CODE_SIGN_IDENTITY = "";
				DEFINES_MODULE = YES;
				DYLIB_COMPATIBILITY_VERSION = 1;
				DYLIB_CURRENT_VERSION = 1;
				DYLIB_INSTALL_NAME_BASE = "@rpath";
				FRAMEWORK_SEARCH_PATHS = (
					"$(inherited)",
					"$(PROJECT_DIR)/Carthage/Build/tvOS",
				);
				GCC_TREAT_WARNINGS_AS_ERRORS = YES;
				INFOPLIST_FILE = FeathersSwiftRest/Info.plist;
				INSTALL_PATH = "$(LOCAL_LIBRARY_DIR)/Frameworks";
				IPHONEOS_DEPLOYMENT_TARGET = 8.0;
				LD_RUNPATH_SEARCH_PATHS = "$(inherited) @executable_path/Frameworks @loader_path/Frameworks";
				MACOSX_DEPLOYMENT_TARGET = 10.10;
				PRODUCT_BUNDLE_IDENTIFIER = "com.feathersjs.FeathersSwiftRest-tvOS";
				PRODUCT_NAME = FeathersSwiftRest;
				SDKROOT = appletvos;
				SKIP_INSTALL = YES;
				SWIFT_SWIFT3_OBJC_INFERENCE = Off;
<<<<<<< HEAD
				SWIFT_VERSION = 4.0;
=======
				SWIFT_VERSION = 5.0;
>>>>>>> 01a895cb
				TARGETED_DEVICE_FAMILY = 3;
				TVOS_DEPLOYMENT_TARGET = 9.0;
				WATCHOS_DEPLOYMENT_TARGET = 2.0;
			};
			name = Release;
		};
		EA9DB8871ECC15A3007A1668 /* Debug */ = {
			isa = XCBuildConfiguration;
			buildSettings = {
				APPLICATION_EXTENSION_API_ONLY = YES;
				CODE_SIGN_IDENTITY = "";
				DEFINES_MODULE = YES;
				DYLIB_COMPATIBILITY_VERSION = 1;
				DYLIB_CURRENT_VERSION = 1;
				DYLIB_INSTALL_NAME_BASE = "@rpath";
				FRAMEWORK_SEARCH_PATHS = (
					"$(inherited)",
					"$(PROJECT_DIR)/Carthage/Build/watchOS",
				);
				INFOPLIST_FILE = FeathersSwiftRest/Info.plist;
				INSTALL_PATH = "$(LOCAL_LIBRARY_DIR)/Frameworks";
				IPHONEOS_DEPLOYMENT_TARGET = 8.0;
				LD_RUNPATH_SEARCH_PATHS = "$(inherited) @executable_path/Frameworks @loader_path/Frameworks";
				MACOSX_DEPLOYMENT_TARGET = 10.10;
				PRODUCT_BUNDLE_IDENTIFIER = "com.feathersjs.FeathersSwiftRest-watchOS";
				PRODUCT_NAME = FeathersSwiftRest;
				SDKROOT = watchos;
				SKIP_INSTALL = YES;
				SWIFT_SWIFT3_OBJC_INFERENCE = Off;
<<<<<<< HEAD
				SWIFT_VERSION = 4.0;
=======
				SWIFT_VERSION = 5.0;
>>>>>>> 01a895cb
				TARGETED_DEVICE_FAMILY = 4;
				TVOS_DEPLOYMENT_TARGET = 9.0;
				WATCHOS_DEPLOYMENT_TARGET = 2.0;
			};
			name = Debug;
		};
		EA9DB8881ECC15A3007A1668 /* Release */ = {
			isa = XCBuildConfiguration;
			buildSettings = {
				APPLICATION_EXTENSION_API_ONLY = YES;
				CODE_SIGN_IDENTITY = "";
				DEFINES_MODULE = YES;
				DYLIB_COMPATIBILITY_VERSION = 1;
				DYLIB_CURRENT_VERSION = 1;
				DYLIB_INSTALL_NAME_BASE = "@rpath";
				FRAMEWORK_SEARCH_PATHS = (
					"$(inherited)",
					"$(PROJECT_DIR)/Carthage/Build/watchOS",
				);
				INFOPLIST_FILE = FeathersSwiftRest/Info.plist;
				INSTALL_PATH = "$(LOCAL_LIBRARY_DIR)/Frameworks";
				IPHONEOS_DEPLOYMENT_TARGET = 8.0;
				LD_RUNPATH_SEARCH_PATHS = "$(inherited) @executable_path/Frameworks @loader_path/Frameworks";
				MACOSX_DEPLOYMENT_TARGET = 10.10;
				PRODUCT_BUNDLE_IDENTIFIER = "com.feathersjs.FeathersSwiftRest-watchOS";
				PRODUCT_NAME = FeathersSwiftRest;
				SDKROOT = watchos;
				SKIP_INSTALL = YES;
				SWIFT_SWIFT3_OBJC_INFERENCE = Off;
<<<<<<< HEAD
				SWIFT_VERSION = 4.0;
=======
				SWIFT_VERSION = 5.0;
>>>>>>> 01a895cb
				TARGETED_DEVICE_FAMILY = 4;
				TVOS_DEPLOYMENT_TARGET = 9.0;
				WATCHOS_DEPLOYMENT_TARGET = 2.0;
			};
			name = Release;
		};
		EAC0E8B21ECC04E700B0AE86 /* Debug */ = {
			isa = XCBuildConfiguration;
			buildSettings = {
				ALWAYS_SEARCH_USER_PATHS = NO;
				CLANG_ANALYZER_NONNULL = YES;
				CLANG_ANALYZER_NUMBER_OBJECT_CONVERSION = YES_AGGRESSIVE;
				CLANG_CXX_LANGUAGE_STANDARD = "gnu++0x";
				CLANG_CXX_LIBRARY = "libc++";
				CLANG_ENABLE_MODULES = YES;
				CLANG_ENABLE_OBJC_ARC = YES;
				CLANG_WARN_BLOCK_CAPTURE_AUTORELEASING = YES;
				CLANG_WARN_BOOL_CONVERSION = YES;
				CLANG_WARN_COMMA = YES;
				CLANG_WARN_CONSTANT_CONVERSION = YES;
				CLANG_WARN_DEPRECATED_OBJC_IMPLEMENTATIONS = YES;
				CLANG_WARN_DIRECT_OBJC_ISA_USAGE = YES_ERROR;
				CLANG_WARN_DOCUMENTATION_COMMENTS = YES;
				CLANG_WARN_EMPTY_BODY = YES;
				CLANG_WARN_ENUM_CONVERSION = YES;
				CLANG_WARN_INFINITE_RECURSION = YES;
				CLANG_WARN_INT_CONVERSION = YES;
				CLANG_WARN_NON_LITERAL_NULL_CONVERSION = YES;
<<<<<<< HEAD
=======
				CLANG_WARN_OBJC_IMPLICIT_RETAIN_SELF = YES;
>>>>>>> 01a895cb
				CLANG_WARN_OBJC_LITERAL_CONVERSION = YES;
				CLANG_WARN_OBJC_ROOT_CLASS = YES_ERROR;
				CLANG_WARN_RANGE_LOOP_ANALYSIS = YES;
				CLANG_WARN_STRICT_PROTOTYPES = YES;
				CLANG_WARN_SUSPICIOUS_MOVE = YES;
				CLANG_WARN_UNREACHABLE_CODE = YES;
				CLANG_WARN__DUPLICATE_METHOD_MATCH = YES;
				"CODE_SIGN_IDENTITY[sdk=iphoneos*]" = "iPhone Developer";
				COPY_PHASE_STRIP = NO;
				CURRENT_PROJECT_VERSION = 1;
				DEBUG_INFORMATION_FORMAT = dwarf;
				ENABLE_STRICT_OBJC_MSGSEND = YES;
				ENABLE_TESTABILITY = YES;
				GCC_C_LANGUAGE_STANDARD = gnu99;
				GCC_DYNAMIC_NO_PIC = NO;
				GCC_NO_COMMON_BLOCKS = YES;
				GCC_OPTIMIZATION_LEVEL = 0;
				GCC_PREPROCESSOR_DEFINITIONS = (
					"DEBUG=1",
					"$(inherited)",
				);
				GCC_WARN_64_TO_32_BIT_CONVERSION = YES;
				GCC_WARN_ABOUT_RETURN_TYPE = YES_ERROR;
				GCC_WARN_UNDECLARED_SELECTOR = YES;
				GCC_WARN_UNINITIALIZED_AUTOS = YES_AGGRESSIVE;
				GCC_WARN_UNUSED_FUNCTION = YES;
				GCC_WARN_UNUSED_VARIABLE = YES;
				IPHONEOS_DEPLOYMENT_TARGET = 10.3;
				MTL_ENABLE_DEBUG_INFO = YES;
				ONLY_ACTIVE_ARCH = YES;
				SDKROOT = iphoneos;
				SWIFT_ACTIVE_COMPILATION_CONDITIONS = DEBUG;
				SWIFT_OPTIMIZATION_LEVEL = "-Onone";
				SWIFT_SWIFT3_OBJC_INFERENCE = Off;
				TARGETED_DEVICE_FAMILY = "1,2";
				VERSIONING_SYSTEM = "apple-generic";
				VERSION_INFO_PREFIX = "";
			};
			name = Debug;
		};
		EAC0E8B31ECC04E700B0AE86 /* Release */ = {
			isa = XCBuildConfiguration;
			buildSettings = {
				ALWAYS_SEARCH_USER_PATHS = NO;
				CLANG_ANALYZER_NONNULL = YES;
				CLANG_ANALYZER_NUMBER_OBJECT_CONVERSION = YES_AGGRESSIVE;
				CLANG_CXX_LANGUAGE_STANDARD = "gnu++0x";
				CLANG_CXX_LIBRARY = "libc++";
				CLANG_ENABLE_MODULES = YES;
				CLANG_ENABLE_OBJC_ARC = YES;
				CLANG_WARN_BLOCK_CAPTURE_AUTORELEASING = YES;
				CLANG_WARN_BOOL_CONVERSION = YES;
				CLANG_WARN_COMMA = YES;
				CLANG_WARN_CONSTANT_CONVERSION = YES;
				CLANG_WARN_DEPRECATED_OBJC_IMPLEMENTATIONS = YES;
				CLANG_WARN_DIRECT_OBJC_ISA_USAGE = YES_ERROR;
				CLANG_WARN_DOCUMENTATION_COMMENTS = YES;
				CLANG_WARN_EMPTY_BODY = YES;
				CLANG_WARN_ENUM_CONVERSION = YES;
				CLANG_WARN_INFINITE_RECURSION = YES;
				CLANG_WARN_INT_CONVERSION = YES;
				CLANG_WARN_NON_LITERAL_NULL_CONVERSION = YES;
<<<<<<< HEAD
=======
				CLANG_WARN_OBJC_IMPLICIT_RETAIN_SELF = YES;
>>>>>>> 01a895cb
				CLANG_WARN_OBJC_LITERAL_CONVERSION = YES;
				CLANG_WARN_OBJC_ROOT_CLASS = YES_ERROR;
				CLANG_WARN_RANGE_LOOP_ANALYSIS = YES;
				CLANG_WARN_STRICT_PROTOTYPES = YES;
				CLANG_WARN_SUSPICIOUS_MOVE = YES;
				CLANG_WARN_UNREACHABLE_CODE = YES;
				CLANG_WARN__DUPLICATE_METHOD_MATCH = YES;
				"CODE_SIGN_IDENTITY[sdk=iphoneos*]" = "iPhone Developer";
				COPY_PHASE_STRIP = NO;
				CURRENT_PROJECT_VERSION = 1;
				DEBUG_INFORMATION_FORMAT = "dwarf-with-dsym";
				ENABLE_NS_ASSERTIONS = NO;
				ENABLE_STRICT_OBJC_MSGSEND = YES;
				GCC_C_LANGUAGE_STANDARD = gnu99;
				GCC_NO_COMMON_BLOCKS = YES;
				GCC_WARN_64_TO_32_BIT_CONVERSION = YES;
				GCC_WARN_ABOUT_RETURN_TYPE = YES_ERROR;
				GCC_WARN_UNDECLARED_SELECTOR = YES;
				GCC_WARN_UNINITIALIZED_AUTOS = YES_AGGRESSIVE;
				GCC_WARN_UNUSED_FUNCTION = YES;
				GCC_WARN_UNUSED_VARIABLE = YES;
				IPHONEOS_DEPLOYMENT_TARGET = 10.3;
				MTL_ENABLE_DEBUG_INFO = NO;
				SDKROOT = iphoneos;
				SWIFT_OPTIMIZATION_LEVEL = "-Owholemodule";
				SWIFT_SWIFT3_OBJC_INFERENCE = Off;
				TARGETED_DEVICE_FAMILY = "1,2";
				VALIDATE_PRODUCT = YES;
				VERSIONING_SYSTEM = "apple-generic";
				VERSION_INFO_PREFIX = "";
			};
			name = Release;
		};
		EAC0E8B51ECC04E700B0AE86 /* Debug */ = {
			isa = XCBuildConfiguration;
			buildSettings = {
				CLANG_ENABLE_MODULES = YES;
				CODE_SIGN_IDENTITY = "";
				DEFINES_MODULE = YES;
				DYLIB_COMPATIBILITY_VERSION = 1;
				DYLIB_CURRENT_VERSION = 1;
				DYLIB_INSTALL_NAME_BASE = "@rpath";
				FRAMEWORK_SEARCH_PATHS = (
					"$(inherited)",
					"$(PROJECT_DIR)/Carthage/Build/iOS",
				);
				INFOPLIST_FILE = FeathersSwiftRest/Info.plist;
				INSTALL_PATH = "$(LOCAL_LIBRARY_DIR)/Frameworks";
				IPHONEOS_DEPLOYMENT_TARGET = 8.0;
				LD_RUNPATH_SEARCH_PATHS = "$(inherited) @executable_path/Frameworks @loader_path/Frameworks";
				MACOSX_DEPLOYMENT_TARGET = 10.10;
				PRODUCT_BUNDLE_IDENTIFIER = com.feathersjs.FeathersSwiftRest;
				PRODUCT_NAME = FeathersSwiftRest;
				SKIP_INSTALL = YES;
				SWIFT_OPTIMIZATION_LEVEL = "-Onone";
				SWIFT_SWIFT3_OBJC_INFERENCE = Off;
<<<<<<< HEAD
				SWIFT_VERSION = 4.0;
=======
				SWIFT_VERSION = 5.0;
>>>>>>> 01a895cb
				TVOS_DEPLOYMENT_TARGET = 9.0;
				WATCHOS_DEPLOYMENT_TARGET = 2.0;
			};
			name = Debug;
		};
		EAC0E8B61ECC04E700B0AE86 /* Release */ = {
			isa = XCBuildConfiguration;
			buildSettings = {
				CLANG_ENABLE_MODULES = YES;
				CODE_SIGN_IDENTITY = "";
				DEFINES_MODULE = YES;
				DYLIB_COMPATIBILITY_VERSION = 1;
				DYLIB_CURRENT_VERSION = 1;
				DYLIB_INSTALL_NAME_BASE = "@rpath";
				FRAMEWORK_SEARCH_PATHS = (
					"$(inherited)",
					"$(PROJECT_DIR)/Carthage/Build/iOS",
				);
				INFOPLIST_FILE = FeathersSwiftRest/Info.plist;
				INSTALL_PATH = "$(LOCAL_LIBRARY_DIR)/Frameworks";
				IPHONEOS_DEPLOYMENT_TARGET = 8.0;
				LD_RUNPATH_SEARCH_PATHS = "$(inherited) @executable_path/Frameworks @loader_path/Frameworks";
				MACOSX_DEPLOYMENT_TARGET = 10.10;
				PRODUCT_BUNDLE_IDENTIFIER = com.feathersjs.FeathersSwiftRest;
				PRODUCT_NAME = FeathersSwiftRest;
				SKIP_INSTALL = YES;
				SWIFT_SWIFT3_OBJC_INFERENCE = Off;
<<<<<<< HEAD
				SWIFT_VERSION = 4.0;
=======
				SWIFT_VERSION = 5.0;
>>>>>>> 01a895cb
				TVOS_DEPLOYMENT_TARGET = 9.0;
				WATCHOS_DEPLOYMENT_TARGET = 2.0;
			};
			name = Release;
		};
/* End XCBuildConfiguration section */

/* Begin XCConfigurationList section */
		EA9DB8551ECC10BA007A1668 /* Build configuration list for PBXNativeTarget "FeathersSwiftRest-macOS" */ = {
			isa = XCConfigurationList;
			buildConfigurations = (
				EA9DB8561ECC10BA007A1668 /* Debug */,
				EA9DB8571ECC10BA007A1668 /* Release */,
			);
			defaultConfigurationIsVisible = 0;
			defaultConfigurationName = Release;
		};
		EA9DB8711ECC1482007A1668 /* Build configuration list for PBXNativeTarget "FeathersSwiftRest-tvOS" */ = {
			isa = XCConfigurationList;
			buildConfigurations = (
				EA9DB8721ECC1482007A1668 /* Debug */,
				EA9DB8731ECC1482007A1668 /* Release */,
			);
			defaultConfigurationIsVisible = 0;
			defaultConfigurationName = Release;
		};
		EA9DB8861ECC15A3007A1668 /* Build configuration list for PBXNativeTarget "FeathersSwiftRest-watchOS" */ = {
			isa = XCConfigurationList;
			buildConfigurations = (
				EA9DB8871ECC15A3007A1668 /* Debug */,
				EA9DB8881ECC15A3007A1668 /* Release */,
			);
			defaultConfigurationIsVisible = 0;
			defaultConfigurationName = Release;
		};
		EAC0E8A61ECC04E700B0AE86 /* Build configuration list for PBXProject "FeathersSwiftRest" */ = {
			isa = XCConfigurationList;
			buildConfigurations = (
				EAC0E8B21ECC04E700B0AE86 /* Debug */,
				EAC0E8B31ECC04E700B0AE86 /* Release */,
			);
			defaultConfigurationIsVisible = 0;
			defaultConfigurationName = Release;
		};
		EAC0E8B41ECC04E700B0AE86 /* Build configuration list for PBXNativeTarget "FeathersSwiftRest-iOS" */ = {
			isa = XCConfigurationList;
			buildConfigurations = (
				EAC0E8B51ECC04E700B0AE86 /* Debug */,
				EAC0E8B61ECC04E700B0AE86 /* Release */,
			);
			defaultConfigurationIsVisible = 0;
			defaultConfigurationName = Release;
		};
/* End XCConfigurationList section */
	};
	rootObject = EAC0E8A31ECC04E700B0AE86 /* Project object */;
}<|MERGE_RESOLUTION|>--- conflicted
+++ resolved
@@ -336,11 +336,7 @@
 		EAC0E8A31ECC04E700B0AE86 /* Project object */ = {
 			isa = PBXProject;
 			attributes = {
-<<<<<<< HEAD
-				LastUpgradeCheck = 0920;
-=======
 				LastUpgradeCheck = 1020;
->>>>>>> 01a895cb
 				ORGANIZATIONNAME = FeathersJS;
 				TargetAttributes = {
 					EA9DB84F1ECC10B9007A1668 = {
@@ -541,11 +537,7 @@
 				SDKROOT = macosx;
 				SKIP_INSTALL = YES;
 				SWIFT_SWIFT3_OBJC_INFERENCE = Off;
-<<<<<<< HEAD
-				SWIFT_VERSION = 4.0;
-=======
 				SWIFT_VERSION = 5.0;
->>>>>>> 01a895cb
 				TVOS_DEPLOYMENT_TARGET = 9.0;
 				WATCHOS_DEPLOYMENT_TARGET = 2.0;
 			};
@@ -577,11 +569,7 @@
 				SDKROOT = macosx;
 				SKIP_INSTALL = YES;
 				SWIFT_SWIFT3_OBJC_INFERENCE = Off;
-<<<<<<< HEAD
-				SWIFT_VERSION = 4.0;
-=======
 				SWIFT_VERSION = 5.0;
->>>>>>> 01a895cb
 				TVOS_DEPLOYMENT_TARGET = 9.0;
 				WATCHOS_DEPLOYMENT_TARGET = 2.0;
 			};
@@ -610,11 +598,7 @@
 				SDKROOT = appletvos;
 				SKIP_INSTALL = YES;
 				SWIFT_SWIFT3_OBJC_INFERENCE = Off;
-<<<<<<< HEAD
-				SWIFT_VERSION = 4.0;
-=======
 				SWIFT_VERSION = 5.0;
->>>>>>> 01a895cb
 				TARGETED_DEVICE_FAMILY = 3;
 				TVOS_DEPLOYMENT_TARGET = 9.0;
 				WATCHOS_DEPLOYMENT_TARGET = 2.0;
@@ -644,11 +628,7 @@
 				SDKROOT = appletvos;
 				SKIP_INSTALL = YES;
 				SWIFT_SWIFT3_OBJC_INFERENCE = Off;
-<<<<<<< HEAD
-				SWIFT_VERSION = 4.0;
-=======
 				SWIFT_VERSION = 5.0;
->>>>>>> 01a895cb
 				TARGETED_DEVICE_FAMILY = 3;
 				TVOS_DEPLOYMENT_TARGET = 9.0;
 				WATCHOS_DEPLOYMENT_TARGET = 2.0;
@@ -678,11 +658,7 @@
 				SDKROOT = watchos;
 				SKIP_INSTALL = YES;
 				SWIFT_SWIFT3_OBJC_INFERENCE = Off;
-<<<<<<< HEAD
-				SWIFT_VERSION = 4.0;
-=======
 				SWIFT_VERSION = 5.0;
->>>>>>> 01a895cb
 				TARGETED_DEVICE_FAMILY = 4;
 				TVOS_DEPLOYMENT_TARGET = 9.0;
 				WATCHOS_DEPLOYMENT_TARGET = 2.0;
@@ -712,11 +688,7 @@
 				SDKROOT = watchos;
 				SKIP_INSTALL = YES;
 				SWIFT_SWIFT3_OBJC_INFERENCE = Off;
-<<<<<<< HEAD
-				SWIFT_VERSION = 4.0;
-=======
 				SWIFT_VERSION = 5.0;
->>>>>>> 01a895cb
 				TARGETED_DEVICE_FAMILY = 4;
 				TVOS_DEPLOYMENT_TARGET = 9.0;
 				WATCHOS_DEPLOYMENT_TARGET = 2.0;
@@ -745,10 +717,7 @@
 				CLANG_WARN_INFINITE_RECURSION = YES;
 				CLANG_WARN_INT_CONVERSION = YES;
 				CLANG_WARN_NON_LITERAL_NULL_CONVERSION = YES;
-<<<<<<< HEAD
-=======
 				CLANG_WARN_OBJC_IMPLICIT_RETAIN_SELF = YES;
->>>>>>> 01a895cb
 				CLANG_WARN_OBJC_LITERAL_CONVERSION = YES;
 				CLANG_WARN_OBJC_ROOT_CLASS = YES_ERROR;
 				CLANG_WARN_RANGE_LOOP_ANALYSIS = YES;
@@ -811,10 +780,7 @@
 				CLANG_WARN_INFINITE_RECURSION = YES;
 				CLANG_WARN_INT_CONVERSION = YES;
 				CLANG_WARN_NON_LITERAL_NULL_CONVERSION = YES;
-<<<<<<< HEAD
-=======
 				CLANG_WARN_OBJC_IMPLICIT_RETAIN_SELF = YES;
->>>>>>> 01a895cb
 				CLANG_WARN_OBJC_LITERAL_CONVERSION = YES;
 				CLANG_WARN_OBJC_ROOT_CLASS = YES_ERROR;
 				CLANG_WARN_RANGE_LOOP_ANALYSIS = YES;
@@ -871,11 +837,7 @@
 				SKIP_INSTALL = YES;
 				SWIFT_OPTIMIZATION_LEVEL = "-Onone";
 				SWIFT_SWIFT3_OBJC_INFERENCE = Off;
-<<<<<<< HEAD
-				SWIFT_VERSION = 4.0;
-=======
 				SWIFT_VERSION = 5.0;
->>>>>>> 01a895cb
 				TVOS_DEPLOYMENT_TARGET = 9.0;
 				WATCHOS_DEPLOYMENT_TARGET = 2.0;
 			};
@@ -903,11 +865,7 @@
 				PRODUCT_NAME = FeathersSwiftRest;
 				SKIP_INSTALL = YES;
 				SWIFT_SWIFT3_OBJC_INFERENCE = Off;
-<<<<<<< HEAD
-				SWIFT_VERSION = 4.0;
-=======
 				SWIFT_VERSION = 5.0;
->>>>>>> 01a895cb
 				TVOS_DEPLOYMENT_TARGET = 9.0;
 				WATCHOS_DEPLOYMENT_TARGET = 2.0;
 			};
