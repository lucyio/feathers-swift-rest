--- conflicted
+++ resolved
@@ -1,9 +1,5 @@
 language: objective-c
-<<<<<<< HEAD
-osx_image: xcode9.2
-=======
 osx_image: xcode10.2
->>>>>>> 01a895cb
 
 before_install: true
 install:
